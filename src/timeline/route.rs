use crate::{
    account_manager::AccountManager,
    column::Columns,
    draft::Drafts,
    imgcache::ImageCache,
    notecache::NoteCache,
    thread::Threads,
    timeline::TimelineId,
    ui::{
        self,
        note::{
            post::{PostAction, PostResponse},
            QuoteRepostView,
        },
    },
};

use enostr::{NoteId, RelayPool};
use nostrdb::{Ndb, Transaction};

#[derive(Debug, Eq, PartialEq, Clone, Copy)]
pub enum TimelineRoute {
    Timeline(TimelineId),
    Thread(NoteId),
    Reply(NoteId),
    Quote(NoteId),
}

pub enum TimelineRouteResponse {
    Post(PostResponse),
}

impl TimelineRouteResponse {
    pub fn post(post: PostResponse) -> Self {
        TimelineRouteResponse::Post(post)
    }
}

#[allow(clippy::too_many_arguments)]
pub fn render_timeline_route(
    ndb: &Ndb,
    columns: &mut Columns,
    pool: &mut RelayPool,
    drafts: &mut Drafts,
    img_cache: &mut ImageCache,
    note_cache: &mut NoteCache,
    threads: &mut Threads,
    accounts: &mut AccountManager,
    route: TimelineRoute,
    col: usize,
    textmode: bool,
    ui: &mut egui::Ui,
) -> Option<TimelineRouteResponse> {
    match route {
        TimelineRoute::Timeline(timeline_id) => {
<<<<<<< HEAD
            if show_postbox {
                let kp = accounts.selected_or_first_nsec()?;
                let draft = drafts.compose_mut();
                let response =
                    ui::timeline::postbox_view(ndb, kp, draft, img_cache, note_cache, ui);

                if let Some(action) = response.action {
                    PostAction::execute(kp, &action, pool, draft, |np, seckey| np.to_note(seckey));
                }
            }

=======
>>>>>>> 9c572e18
            if let Some(bar_action) =
                ui::TimelineView::new(timeline_id, columns, ndb, note_cache, img_cache, textmode)
                    .ui(ui)
            {
                let txn = Transaction::new(ndb).expect("txn");
                let router = columns.columns_mut()[col].router_mut();

                bar_action.execute_and_process_result(ndb, router, threads, note_cache, pool, &txn);
            }

            None
        }

        TimelineRoute::Thread(id) => {
            if let Some(bar_action) =
                ui::ThreadView::new(threads, ndb, note_cache, img_cache, id.bytes(), textmode)
                    .id_source(egui::Id::new(("threadscroll", col)))
                    .ui(ui)
            {
                let txn = Transaction::new(ndb).expect("txn");
                let router = columns.columns_mut()[col].router_mut();
                bar_action.execute_and_process_result(ndb, router, threads, note_cache, pool, &txn);
            }

            None
        }

        TimelineRoute::Reply(id) => {
            let txn = if let Ok(txn) = Transaction::new(ndb) {
                txn
            } else {
                ui.label("Reply to unknown note");
                return None;
            };

            let note = if let Ok(note) = ndb.get_note_by_id(&txn, id.bytes()) {
                note
            } else {
                ui.label("Reply to unknown note");
                return None;
            };

            let id = egui::Id::new(("post", col, note.key().unwrap()));
            let poster = accounts.selected_or_first_nsec()?;
            let draft = drafts.reply_mut(note.id());

            let response = egui::ScrollArea::vertical().show(ui, |ui| {
                ui::PostReplyView::new(ndb, poster, draft, note_cache, img_cache, &note)
                    .id_source(id)
                    .show(ui)
            });

            if let Some(action) = &response.inner.action {
                PostAction::execute(poster, action, pool, draft, |np, seckey| {
                    np.to_reply(seckey, &note)
                });
            }

            Some(TimelineRouteResponse::post(response.inner))
        }

        TimelineRoute::Quote(id) => {
            let txn = Transaction::new(ndb).expect("txn");

            let note = if let Ok(note) = ndb.get_note_by_id(&txn, id.bytes()) {
                note
            } else {
                ui.label("Quote of unknown note");
                return None;
            };

            let id = egui::Id::new(("post", col, note.key().unwrap()));

            let poster = accounts.selected_or_first_nsec()?;
            let draft = drafts.quote_mut(note.id());

            let response = egui::ScrollArea::vertical().show(ui, |ui| {
                QuoteRepostView::new(ndb, poster, note_cache, img_cache, draft, &note)
                    .id_source(id)
                    .show(ui)
            });

            if let Some(action) = &response.inner.action {
                PostAction::execute(poster, action, pool, draft, |np, seckey| {
                    np.to_quote(seckey, &note)
                });
            }
            Some(TimelineRouteResponse::post(response.inner))
        }
    }
}<|MERGE_RESOLUTION|>--- conflicted
+++ resolved
@@ -53,20 +53,6 @@
 ) -> Option<TimelineRouteResponse> {
     match route {
         TimelineRoute::Timeline(timeline_id) => {
-<<<<<<< HEAD
-            if show_postbox {
-                let kp = accounts.selected_or_first_nsec()?;
-                let draft = drafts.compose_mut();
-                let response =
-                    ui::timeline::postbox_view(ndb, kp, draft, img_cache, note_cache, ui);
-
-                if let Some(action) = response.action {
-                    PostAction::execute(kp, &action, pool, draft, |np, seckey| np.to_note(seckey));
-                }
-            }
-
-=======
->>>>>>> 9c572e18
             if let Some(bar_action) =
                 ui::TimelineView::new(timeline_id, columns, ndb, note_cache, img_cache, textmode)
                     .ui(ui)
