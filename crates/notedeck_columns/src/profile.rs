use std::collections::HashMap;

use enostr::{Filter, FullKeypair, Pubkey, RelayPool};
use nostrdb::{
    FilterBuilder, Ndb, Note, NoteBuildOptions, NoteBuilder, ProfileRecord, Transaction,
};

<<<<<<< HEAD
use notedeck::{filter::default_limit, FilterState, MuteFun, NoteCache, NoteRef};
use tracing::info;
=======
use notedeck::{filter::default_limit, FilterState, NoteCache, NoteRef};
>>>>>>> e193e005

use crate::{
    multi_subscriber::MultiSubscriber,
    notes_holder::NotesHolder,
    profile_state::ProfileState,
    route::{Route, Router},
    timeline::{copy_notes_into_timeline, PubkeySource, Timeline, TimelineKind, TimelineTab},
};

pub struct NostrName<'a> {
    pub username: Option<&'a str>,
    pub display_name: Option<&'a str>,
    pub nip05: Option<&'a str>,
}

impl<'a> NostrName<'a> {
    pub fn name(&self) -> &'a str {
        if let Some(name) = self.username {
            name
        } else if let Some(name) = self.display_name {
            name
        } else {
            self.nip05.unwrap_or("??")
        }
    }

    pub fn unknown() -> Self {
        Self {
            username: None,
            display_name: None,
            nip05: None,
        }
    }
}

fn is_empty(s: &str) -> bool {
    s.chars().all(|c| c.is_whitespace())
}

pub fn get_display_name<'a>(record: Option<&ProfileRecord<'a>>) -> NostrName<'a> {
    if let Some(record) = record {
        if let Some(profile) = record.record().profile() {
            let display_name = profile.display_name().filter(|n| !is_empty(n));
            let username = profile.name().filter(|n| !is_empty(n));
            let nip05 = if let Some(raw_nip05) = profile.nip05() {
                if let Some(at_pos) = raw_nip05.find('@') {
                    if raw_nip05.starts_with('_') {
                        raw_nip05.get(at_pos + 1..)
                    } else {
                        Some(raw_nip05)
                    }
                } else {
                    None
                }
            } else {
                None
            };

            NostrName {
                username,
                display_name,
                nip05,
            }
        } else {
            NostrName::unknown()
        }
    } else {
        NostrName::unknown()
    }
}

pub struct Profile {
    pub timeline: Timeline,
    pub multi_subscriber: Option<MultiSubscriber>,
}

impl Profile {
    pub fn new(
        txn: &Transaction,
        ndb: &Ndb,
        note_cache: &mut NoteCache,
        source: PubkeySource,
        filters: Vec<Filter>,
        notes: Vec<NoteRef>,
    ) -> Self {
        let mut timeline = Timeline::new(
            TimelineKind::profile(source),
            FilterState::ready(filters),
            TimelineTab::full_tabs(),
        );

        copy_notes_into_timeline(&mut timeline, txn, ndb, note_cache, notes);

        Profile {
            timeline,
            multi_subscriber: None,
        }
    }

    fn filters_raw(pk: &[u8; 32]) -> Vec<FilterBuilder> {
        vec![Filter::new()
            .authors([pk])
            .kinds([1])
            .limit(default_limit())]
    }
}

impl NotesHolder for Profile {
    fn get_multi_subscriber(&mut self) -> Option<&mut MultiSubscriber> {
        self.multi_subscriber.as_mut()
    }

    fn get_view(&mut self) -> &mut crate::timeline::TimelineTab {
        self.timeline.current_view_mut()
    }

    fn filters(for_id: &[u8; 32]) -> Vec<enostr::Filter> {
        Profile::filters_raw(for_id)
            .into_iter()
            .map(|mut f| f.build())
            .collect()
    }

    fn filters_since(for_id: &[u8; 32], since: u64) -> Vec<enostr::Filter> {
        Profile::filters_raw(for_id)
            .into_iter()
            .map(|f| f.since(since).build())
            .collect()
    }

    fn new_notes_holder(
        txn: &Transaction,
        ndb: &Ndb,
        note_cache: &mut NoteCache,
        id: &[u8; 32],
        filters: Vec<Filter>,
        notes: Vec<NoteRef>,
    ) -> Self {
        Profile::new(
            txn,
            ndb,
            note_cache,
            PubkeySource::Explicit(Pubkey::new(*id)),
            filters,
            notes,
        )
    }

    fn set_multi_subscriber(&mut self, subscriber: MultiSubscriber) {
        self.multi_subscriber = Some(subscriber);
    }
}

pub struct SaveProfileChanges {
    pub kp: FullKeypair,
    pub state: ProfileState,
}

impl SaveProfileChanges {
    pub fn new(kp: FullKeypair, state: ProfileState) -> Self {
        Self { kp, state }
    }
    pub fn to_note(&self) -> Note {
        let sec = &self.kp.secret_key.to_secret_bytes();
        add_client_tag(NoteBuilder::new())
            .kind(0)
            .content(&self.state.to_json())
            .options(NoteBuildOptions::default().created_at(true).sign(sec))
            .build()
            .expect("should build")
    }
}

fn add_client_tag(builder: NoteBuilder<'_>) -> NoteBuilder<'_> {
    builder
        .start_tag()
        .tag_str("client")
        .tag_str("Damus Notedeck")
}

pub enum ProfileAction {
    Edit(FullKeypair),
    SaveChanges(SaveProfileChanges),
}

impl ProfileAction {
    pub fn process(
        &self,
        state_map: &mut HashMap<Pubkey, ProfileState>,
        ndb: &Ndb,
        pool: &mut RelayPool,
        router: &mut Router<Route>,
    ) {
        match self {
            ProfileAction::Edit(kp) => {
                router.route_to(Route::EditProfile(kp.pubkey));
            }
            ProfileAction::SaveChanges(changes) => {
                let raw_msg = format!("[\"EVENT\",{}]", changes.to_note().json().unwrap());

                let _ = ndb.process_client_event(raw_msg.as_str());
                let _ = state_map.remove_entry(&changes.kp.pubkey);

                info!("sending {}", raw_msg);
                pool.send(&enostr::ClientMessage::raw(raw_msg));

                router.go_back();
            }
        }
    }
}<|MERGE_RESOLUTION|>--- conflicted
+++ resolved
@@ -5,12 +5,8 @@
     FilterBuilder, Ndb, Note, NoteBuildOptions, NoteBuilder, ProfileRecord, Transaction,
 };
 
-<<<<<<< HEAD
-use notedeck::{filter::default_limit, FilterState, MuteFun, NoteCache, NoteRef};
+use notedeck::{filter::default_limit, FilterState, NoteCache, NoteRef};
 use tracing::info;
-=======
-use notedeck::{filter::default_limit, FilterState, NoteCache, NoteRef};
->>>>>>> e193e005
 
 use crate::{
     multi_subscriber::MultiSubscriber,
