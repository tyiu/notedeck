use enostr::{FullKeypair, Pubkey, RelayPool};
use nostrdb::{Ndb, Transaction};

use notedeck::{Accounts, AppContext, SingleUnkIdAction, UnknownIds};

use crate::app::get_active_columns_mut;
use crate::decks::DecksCache;
use crate::profile::send_new_contact_list;
use crate::{
    login_manager::AcquireKeyState,
    route::Route,
    timeline::TimelineCache,
    ui::{
        account_login_view::{AccountLoginResponse, AccountLoginView},
        accounts::{AccountsView, AccountsViewResponse},
    },
};
use tracing::info;

mod route;

pub use route::{AccountsRoute, AccountsRouteResponse};

impl AddAccountAction {
    // Simple wrapper around processing the unknown action to expose too
    // much internal logic. This allows us to have a must_use on our
    // LoginAction type, otherwise the SingleUnkIdAction's must_use will
    // be lost when returned in the login action
    pub fn process_action(&mut self, ids: &mut UnknownIds, ndb: &Ndb, txn: &Transaction) {
        self.unk_id_action.process_action(ids, ndb, txn);
    }
}

#[derive(Debug, Clone)]
pub struct SwitchAccountAction {
    pub source_column: usize,

    /// The account to switch to
    pub switch_to: Pubkey,
}

impl SwitchAccountAction {
    pub fn new(source_column: usize, switch_to: Pubkey) -> Self {
        SwitchAccountAction {
            source_column,
            switch_to,
        }
    }
}

#[derive(Debug)]
pub enum AccountsAction {
    Switch(SwitchAccountAction),
    Remove(Pubkey),
}

#[must_use = "You must call process_login_action on this to handle unknown ids"]
pub struct AddAccountAction {
    pub accounts_action: Option<AccountsAction>,
    pub unk_id_action: SingleUnkIdAction,
}

/// Render account management views from a route
#[allow(clippy::too_many_arguments)]
pub fn render_accounts_route(
    ui: &mut egui::Ui,
    app_ctx: &mut AppContext,
    col: usize,
    decks: &mut DecksCache,
    timeline_cache: &mut TimelineCache,
    login_state: &mut AcquireKeyState,
<<<<<<< HEAD
=======
    clipboard: &mut Clipboard,
    pool: &mut RelayPool,
>>>>>>> dca9d3ee
    route: AccountsRoute,
) -> AddAccountAction {
    let resp = match route {
        AccountsRoute::Accounts => {
            AccountsView::new(app_ctx.ndb, app_ctx.accounts, app_ctx.img_cache)
                .ui(ui)
                .inner
                .map(AccountsRouteResponse::Accounts)
        }

        AccountsRoute::AddAccount => AccountLoginView::new(login_state, app_ctx.clipboard)
            .ui(ui)
            .inner
            .map(AccountsRouteResponse::AddAccount),
    };

    if let Some(resp) = resp {
        match resp {
            AccountsRouteResponse::Accounts(response) => {
                let action = process_accounts_view_response(app_ctx.accounts, decks, col, response);
                AddAccountAction {
                    accounts_action: action,
                    unk_id_action: SingleUnkIdAction::no_action(),
                }
            }
            AccountsRouteResponse::AddAccount(response) => {
<<<<<<< HEAD
                let action =
                    process_login_view_response(app_ctx, timeline_cache, decks, col, response);
=======
                let action = process_login_view_response(accounts, decks, col, ndb, pool, response);
>>>>>>> dca9d3ee
                *login_state = Default::default();
                let router = get_active_columns_mut(app_ctx.accounts, decks)
                    .column_mut(col)
                    .router_mut();
                router.go_back();
                action
            }
        }
    } else {
        AddAccountAction {
            accounts_action: None,
            unk_id_action: SingleUnkIdAction::no_action(),
        }
    }
}

pub fn process_accounts_view_response(
    accounts: &mut Accounts,
    decks: &mut DecksCache,
    col: usize,
    response: AccountsViewResponse,
) -> Option<AccountsAction> {
    let router = get_active_columns_mut(accounts, decks)
        .column_mut(col)
        .router_mut();
    let mut action = None;
    match response {
        AccountsViewResponse::RemoveAccount(pk_to_remove) => {
            let cur_action = AccountsAction::Remove(pk_to_remove);
            info!("account selection: {:?}", action);
            action = Some(cur_action);
        }
        AccountsViewResponse::SelectAccount(new_pk) => {
            let acc_sel = AccountsAction::Switch(SwitchAccountAction::new(col, new_pk));
            info!("account selection: {:?}", acc_sel);
            action = Some(acc_sel);
        }
        AccountsViewResponse::RouteToLogin => {
            router.route_to(Route::add_account());
        }
    }
    action
}

pub fn process_login_view_response(
    app_ctx: &mut AppContext,
    timeline_cache: &mut TimelineCache,
    decks: &mut DecksCache,
    col: usize,
<<<<<<< HEAD
=======
    ndb: &Ndb,
    pool: &mut RelayPool,
>>>>>>> dca9d3ee
    response: AccountLoginResponse,
) -> AddAccountAction {
    let (r, pubkey) = match response {
        AccountLoginResponse::CreateNew => {
            let kp = FullKeypair::generate();
            let pubkey = kp.pubkey;
<<<<<<< HEAD
            let txn = Transaction::new(app_ctx.ndb).expect("txn");
            (app_ctx.accounts.add_account(app_ctx.ndb, &txn, kp), pubkey)
        }
        AccountLoginResponse::LoginWith(keypair) => {
            let pubkey = keypair.pubkey;
            let txn = Transaction::new(app_ctx.ndb).expect("txn");
            (
                app_ctx.accounts.add_account(app_ctx.ndb, &txn, keypair),
                pubkey,
            )
=======
            send_new_contact_list(kp.to_filled(), ndb, pool);
            (manager.add_account(kp.to_keypair()), pubkey)
        }
        AccountLoginResponse::LoginWith(keypair) => {
            let pubkey = keypair.pubkey;
            (manager.add_account(keypair), pubkey)
>>>>>>> dca9d3ee
        }
    };

    decks.add_deck_default(app_ctx, timeline_cache, pubkey);

    if let Some(action) = r {
        AddAccountAction {
            accounts_action: Some(AccountsAction::Switch(SwitchAccountAction {
                source_column: col,
                switch_to: action.switch_to,
            })),
            unk_id_action: action.unk_id_action,
        }
    } else {
        AddAccountAction {
            accounts_action: None,
            unk_id_action: SingleUnkIdAction::NoAction,
        }
    }
}<|MERGE_RESOLUTION|>--- conflicted
+++ resolved
@@ -1,4 +1,4 @@
-use enostr::{FullKeypair, Pubkey, RelayPool};
+use enostr::{FullKeypair, Pubkey};
 use nostrdb::{Ndb, Transaction};
 
 use notedeck::{Accounts, AppContext, SingleUnkIdAction, UnknownIds};
@@ -69,11 +69,6 @@
     decks: &mut DecksCache,
     timeline_cache: &mut TimelineCache,
     login_state: &mut AcquireKeyState,
-<<<<<<< HEAD
-=======
-    clipboard: &mut Clipboard,
-    pool: &mut RelayPool,
->>>>>>> dca9d3ee
     route: AccountsRoute,
 ) -> AddAccountAction {
     let resp = match route {
@@ -100,12 +95,8 @@
                 }
             }
             AccountsRouteResponse::AddAccount(response) => {
-<<<<<<< HEAD
                 let action =
                     process_login_view_response(app_ctx, timeline_cache, decks, col, response);
-=======
-                let action = process_login_view_response(accounts, decks, col, ndb, pool, response);
->>>>>>> dca9d3ee
                 *login_state = Default::default();
                 let router = get_active_columns_mut(app_ctx.accounts, decks)
                     .column_mut(col)
@@ -155,36 +146,18 @@
     timeline_cache: &mut TimelineCache,
     decks: &mut DecksCache,
     col: usize,
-<<<<<<< HEAD
-=======
-    ndb: &Ndb,
-    pool: &mut RelayPool,
->>>>>>> dca9d3ee
     response: AccountLoginResponse,
 ) -> AddAccountAction {
     let (r, pubkey) = match response {
         AccountLoginResponse::CreateNew => {
             let kp = FullKeypair::generate();
             let pubkey = kp.pubkey;
-<<<<<<< HEAD
-            let txn = Transaction::new(app_ctx.ndb).expect("txn");
-            (app_ctx.accounts.add_account(app_ctx.ndb, &txn, kp), pubkey)
+            send_new_contact_list(kp.to_filled(), app_ctx.ndb, app_ctx.pool);
+            (app_ctx.accounts.add_account(kp.to_keypair()), pubkey)
         }
         AccountLoginResponse::LoginWith(keypair) => {
             let pubkey = keypair.pubkey;
-            let txn = Transaction::new(app_ctx.ndb).expect("txn");
-            (
-                app_ctx.accounts.add_account(app_ctx.ndb, &txn, keypair),
-                pubkey,
-            )
-=======
-            send_new_contact_list(kp.to_filled(), ndb, pool);
-            (manager.add_account(kp.to_keypair()), pubkey)
-        }
-        AccountLoginResponse::LoginWith(keypair) => {
-            let pubkey = keypair.pubkey;
-            (manager.add_account(keypair), pubkey)
->>>>>>> dca9d3ee
+            (app_ctx.accounts.add_account(keypair), pubkey)
         }
     };
 
